--- conflicted
+++ resolved
@@ -69,16 +69,11 @@
     }
 
     @Override
-<<<<<<< HEAD
-    public boolean insert(Write write) {
-        return writes.add(write);
-=======
     public boolean insert(Write write, boolean sync) {
         return writes.add(write);// NOTE: #sync is
                                  // meaningless since
                                  // Queue is a memory
                                  // store
->>>>>>> 18309da3
     }
 
     @Override
