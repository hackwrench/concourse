--- conflicted
+++ resolved
@@ -126,11 +126,7 @@
      * @return {@code true} if the mapping is added
      */
     public boolean add(String key, TObject value, long record) {
-<<<<<<< HEAD
-        return add(key, value, record, true);
-=======
         return add(key, value, record, true, true);
->>>>>>> c988f85a
     }
 
     @Override
@@ -192,11 +188,7 @@
      * @return {@code true} if the mapping is removed
      */
     public boolean remove(String key, TObject value, long record) {
-<<<<<<< HEAD
-        return remove(key, value, record, true);
-=======
         return remove(key, value, record, true, true);
->>>>>>> c988f85a
     }
 
     @Override
@@ -254,29 +246,6 @@
      * @param key
      * @param value
      * @param record
-<<<<<<< HEAD
-     * @return {@code true} if the mapping is added
-     */
-    protected boolean add(String key, TObject value, long record, boolean sync) {
-        Write write = Write.add(key, value, record);
-        if(!verify(write)) {
-            return buffer.insert(write, sync); /* Authorized */
-        }
-        return false;
-    }
-
-    @Override
-    protected Map<Long, Set<TObject>> doExplore(long timestamp, String key,
-            Operator operator, TObject... values) {
-        Map<Long, Set<TObject>> context = destination.explore(timestamp, key,
-                operator, values);
-        return buffer.explore(context, timestamp, key, operator, values);
-    }
-
-    protected Map<Long, Set<TObject>> doExplore(String key, Operator operator,
-            TObject... values) {
-        return doExplore(key, operator, values, false);
-=======
      * @param sync
      * @param validate
      * @return {@code true} if the mapping is added
@@ -288,7 +257,6 @@
             return buffer.insert(write, sync); /* Authorized */
         }
         return false;
->>>>>>> c988f85a
     }
 
     /**
@@ -474,6 +442,28 @@
      * {@code record}, if that mapping <em>currently</em> exists (i.e.
      * {@link #verify(String, Object, long)} is {@code true}. No other mappings
      * from {@code key} in {@code record} are affected.
+     * 
+     * @return {@code true} if the mapping is removed
+     */
+    protected boolean remove(String key, TObject value, long record,
+            boolean sync) {
+        Write write = Write.remove(key, value, record);
+        if(verify(write)) {
+            return buffer.insert(write, sync); /* Authorized */
+        }
+        return false;
+    }
+
+    /**
+     * Remove {@code key} as {@code value} from {@code record} with the
+     * directive to {@code sync} the data or not. Depending upon the
+     * implementation of the {@link #buffer}, a sync may guarantee that the data
+     * is durably stored.
+     * <p>
+     * This method deletes the mapping from {@code key} to {@code value} in
+     * {@code record}, if that mapping <em>currently</em> exists (i.e.
+     * {@link #verify(String, Object, long)} is {@code true}. No other mappings
+     * from {@code key} in {@code record} are affected.
      * </p>
      * 
      * @param key
@@ -522,28 +512,6 @@
     }
 
     /**
-     * Remove {@code key} as {@code value} from {@code record} with the
-     * directive to {@code sync} the data or not. Depending upon the
-     * implementation of the {@link #buffer}, a sync may guarantee that the data
-     * is durably stored.
-     * <p>
-     * This method deletes the mapping from {@code key} to {@code value} in
-     * {@code record}, if that mapping <em>currently</em> exists (i.e.
-     * {@link #verify(String, Object, long)} is {@code true}. No other mappings
-     * from {@code key} in {@code record} are affected.
-     * 
-     * @return {@code true} if the mapping is removed
-     */
-    protected boolean remove(String key, TObject value, long record,
-            boolean sync) {
-        Write write = Write.remove(key, value, record);
-        if(verify(write)) {
-            return buffer.insert(write, sync); /* Authorized */
-        }
-        return false;
-    }
-
-    /**
      * Shortcut method to verify {@code write}. This method is called from
      * {@link #add(String, TObject, long)} and
      * {@link #remove(String, TObject, long)} so that we can avoid creating a
